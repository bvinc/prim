use prim_parse::{BinaryOp, Expr, Function, Program, Stmt, StructDefinition, Type};
use std::collections::HashMap;

use cranelift::prelude::*;
// use cranelift_jit::{JITBuilder, JITModule};
use cranelift_module::{Linkage, Module};
use cranelift_object::{ObjectBuilder, ObjectModule};

mod error;
pub use error::CodegenError;

// Small value representation supporting scalars and aggregates (e.g., StrSlice ptr+len)
#[derive(Clone)]
enum Val {
    One(Value),
    Many(Vec<Value>),
}

#[derive(Clone)]
enum Var {
    One(Variable),
    Many(Vec<Variable>),
}

pub struct CraneliftCodeGenerator {
    module: ObjectModule,
    ctx: codegen::Context,
    builder_context: FunctionBuilderContext,
    struct_layouts: HashMap<String, StructLayout>,
}

#[derive(Clone, Debug)]
struct StructLayout {
    fields: Vec<FieldLayout>,
    total_size: u32,
}

#[derive(Clone, Debug)]
struct FieldLayout {
    name: String,
    offset: u32,
    size: u32,
    cranelift_type: cranelift::prelude::Type,
}

impl CraneliftCodeGenerator {
    pub fn new() -> Result<Self, CodegenError> {
        let mut flag_builder = settings::builder();
        flag_builder.set("use_colocated_libcalls", "false")?;
        flag_builder.set("is_pic", "false")?;
        let isa_builder =
            cranelift_native::builder().map_err(|msg| CodegenError::UnsupportedTarget {
                message: msg.to_string(),
            })?;
        let isa = isa_builder.finish(settings::Flags::new(flag_builder))?;

        let builder = ObjectBuilder::new(
            isa,
            "prim_program",
            cranelift_module::default_libcall_names(),
        )?;
        let module = ObjectModule::new(builder);
        let ctx = module.make_context();

        Ok(Self {
            module,
            ctx,
            builder_context: FunctionBuilderContext::new(),
            struct_layouts: HashMap::new(),
        })
    }

    pub fn generate(mut self, program: &Program, source: &str) -> Result<Vec<u8>, CodegenError> {
        // Create println function first
        let println_func_id = self.create_println_function()?;

        // Compute struct layouts
        self.compute_struct_layouts(&program.structs, source)?;

        // First pass: declare all functions (including imports via @runtime)
        let mut function_ids = HashMap::new();
        for function in &program.functions {
            let sig = self.create_function_signature(function, source);
            let linkage = self.determine_linkage(function, source);

            // Export Prim's `main` under the symbol name `prim_main`.
            let sym_name = if let Some(binding) = &function.runtime_binding {
                binding.clone()
            } else if function.name.text(source) == "main" {
                "prim_main".to_string()
            } else {
                function.name.text(source).to_string()
            };

            let func_id = self.module.declare_function(&sym_name, linkage, &sig)?;

            function_ids.insert(function.name.text(source).to_string(), func_id);
        }

        // Second pass: generate function bodies
        for function in &program.functions {
            // Do not generate bodies for runtime-bound imports
            if function.runtime_binding.is_some() {
                continue;
            }
            self.generate_function(function, println_func_id, &function_ids, source)?;
        }

        // Finalize the object
        let product = self.module.finish();
        Ok(product.emit()?)
    }

    fn generate_function(
        &mut self,
        function: &Function,
        println_func_id: cranelift_module::FuncId,
        function_ids: &HashMap<String, cranelift_module::FuncId>,
        source: &str,
    ) -> Result<(), CodegenError> {
        let sig = self.create_function_signature(function, source);
        let func_id = function_ids[function.name.text(source)];

        self.generate_function_body(function, println_func_id, function_ids, sig, source)?;

        // Define the function
        self.module.define_function(func_id, &mut self.ctx)?;
        self.module.clear_context(&mut self.ctx);

        Ok(())
    }

    fn create_function_signature(&mut self, function: &Function, source: &str) -> Signature {
        let mut sig = self.module.make_signature();

        // Add parameters to signature (flatten aggregates)
        for param in &function.parameters {
            match &param.type_annotation {
                prim_parse::Type::Bool => sig.params.push(AbiParam::new(types::I8)),
                prim_parse::Type::Pointer { .. } => sig.params.push(AbiParam::new(types::I64)),
                prim_parse::Type::StrSlice => {
                    sig.params.push(AbiParam::new(types::I64));
                    sig.params.push(AbiParam::new(types::I64));
                }
                prim_parse::Type::Struct(name_span) => {
                    let name = name_span.text(source).to_string();
                    if let Some(layout) = self.struct_layouts.get(&name) {
                        for fld in &layout.fields {
                            sig.params.push(AbiParam::new(fld.cranelift_type));
                        }
                    } else {
                        sig.params.push(AbiParam::new(types::I64));
                    }
                }
                _ => sig.params.push(AbiParam::new(types::I64)),
            }
        }

        // Add return type to signature
        if function.name.text(source) == "main" {
            sig.returns.push(AbiParam::new(types::I32)); // main returns int
        } else if let Some(_return_type) = &function.return_type {
            sig.returns.push(AbiParam::new(types::I64)); // For now, all returns are i64
        }

        sig
    }

    fn determine_linkage(&self, function: &Function, source: &str) -> Linkage {
        if function.runtime_binding.is_some() {
            Linkage::Import
        } else if function.name.text(source) == "main" {
            Linkage::Export
        } else {
            Linkage::Local
        }
    }

    fn generate_function_body(
        &mut self,
        function: &Function,
        println_func_id: cranelift_module::FuncId,
        function_ids: &HashMap<String, cranelift_module::FuncId>,
        sig: Signature,
        source: &str,
    ) -> Result<(), CodegenError> {
        self.ctx.func.signature = sig;

        let mut builder = FunctionBuilder::new(&mut self.ctx.func, &mut self.builder_context);
        let entry_block = builder.create_block();
        builder.append_block_params_for_function_params(entry_block);
        builder.switch_to_block(entry_block);
        builder.seal_block(entry_block);

        let (variables, _) = Self::setup_function_parameters(
            &self.struct_layouts,
            &mut builder,
            entry_block,
            function,
            source,
        );

        let mut variables = variables;
        let mut last_expr_value = None;

        for stmt in &function.body {
            match stmt {
                Stmt::Expr(expr) => {
                    last_expr_value = Some(Self::generate_expression_impl_static(
                        &self.struct_layouts,
                        &variables,
                        &mut self.module,
                        &mut builder,
                        expr,
                        println_func_id,
                        function_ids,
                        source,
                    )?);
                }
                _ => {
                    Self::generate_statement_impl_static(
                        &self.struct_layouts,
                        &mut variables,
                        &mut self.module,
                        &mut builder,
                        stmt,
                        println_func_id,
                        function_ids,
                        source,
                    )?;
                    last_expr_value = None;
                }
            }
        }
        Self::generate_function_return(&mut builder, function, last_expr_value, source)?;

        builder.finalize();
        Ok(())
    }

    fn setup_function_parameters(
        struct_layouts: &HashMap<String, StructLayout>,
        builder: &mut FunctionBuilder,
        entry_block: Block,
        function: &Function,
        source: &str,
    ) -> (HashMap<String, Var>, usize) {
        let mut variables: HashMap<String, Var> = HashMap::new();

        // Add parameters to variables
        let block_params: Vec<Value> = builder.block_params(entry_block).to_vec();
        let mut i = 0usize;
        for param in &function.parameters {
            let name = param.name.text(source).to_string();
            match &param.type_annotation {
                prim_parse::Type::Bool => {
                    let var = builder.declare_var(types::I8);
                    builder.def_var(var, block_params[i]);
                    variables.insert(name, Var::One(var));
                    i += 1;
                }
                prim_parse::Type::StrSlice => {
                    let a = builder.declare_var(types::I64);
                    let b = builder.declare_var(types::I64);
                    builder.def_var(a, block_params[i]);
                    builder.def_var(b, block_params[i + 1]);
                    variables.insert(name, Var::Many(vec![a, b]));
                    i += 2;
                }
                prim_parse::Type::Pointer { .. } => {
                    let var = builder.declare_var(types::I64);
                    builder.def_var(var, block_params[i]);
                    variables.insert(name, Var::One(var));
                    i += 1;
                }
                prim_parse::Type::Struct(name_span) => {
                    let mut vs = Vec::new();
                    let struct_name = name_span.text(source).to_string();
                    if let Some(layout) = struct_layouts.get(&struct_name) {
                        for fld in &layout.fields {
                            let v = builder.declare_var(fld.cranelift_type);
                            builder.def_var(v, block_params[i]);
                            i += 1;
                            vs.push(v);
                        }
                    }
                    if vs.is_empty() {
                        let v = builder.declare_var(types::I64);
                        builder.def_var(v, block_params[i]);
                        i += 1;
                        variables.insert(name, Var::One(v));
                    } else {
                        variables.insert(name, Var::Many(vs));
                    }
                }
                _ => {
                    let var = builder.declare_var(types::I64);
                    builder.def_var(var, block_params[i]);
                    variables.insert(name, Var::One(var));
                    i += 1;
                }
            }
        }

        (variables, 0)
    }

    fn generate_function_return(
        builder: &mut FunctionBuilder,
        function: &Function,
        last_expr_value: Option<Val>,
        source: &str,
    ) -> Result<(), CodegenError> {
        if function.name.text(source) == "main" {
            // Main function returns 0
            let zero = builder.ins().iconst(types::I32, 0);
            builder.ins().return_(&[zero]);
        } else if function.return_type.is_some() {
            // Function has return type, return the last expression or default value
            if let Some(return_val) = last_expr_value {
                match return_val {
                    Val::One(v) => {
                        builder.ins().return_(&[v]);
                    }
                    Val::Many(_) => {
                        return Err(CodegenError::InvalidExpression {
                            message: "Returning aggregates not yet supported".to_string(),
                            context: "function return".to_string(),
                        });
                    }
                }
            } else {
                // Return a default value if no expression
                let zero = builder.ins().iconst(types::I64, 0);
                builder.ins().return_(&[zero]);
            }
        } else {
            // Other functions return void
            builder.ins().return_(&[]);
        }
        Ok(())
    }

    fn generate_statement_impl_static(
        struct_layouts: &HashMap<String, StructLayout>,
        variables: &mut HashMap<String, Var>,
        module: &mut ObjectModule,
        builder: &mut FunctionBuilder,
        stmt: &Stmt,
        println_func_id: cranelift_module::FuncId,
        function_ids: &HashMap<String, cranelift_module::FuncId>,
        source: &str,
    ) -> Result<(), CodegenError> {
        match stmt {
            Stmt::Let {
                name,
                type_annotation: _,
                value,
            } => {
                // Generate expression first
                let val = Self::generate_expression_impl_static(
                    struct_layouts,
                    variables,
                    module,
                    builder,
                    value,
                    println_func_id,
                    function_ids,
                    source,
                )?;
                match val {
                    Val::One(v) => {
                        let vt = match value {
                            Expr::BoolLiteral { .. } => types::I8,
                            _ => types::I64,
                        };
                        let var = builder.declare_var(vt);
                        builder.def_var(var, v);
                        variables.insert(name.text(source).to_string(), Var::One(var));
                    }
                    Val::Many(vals) => {
                        let mut agg = Vec::with_capacity(vals.len());
                        for v in vals {
                            let var = builder.declare_var(types::I64);
                            builder.def_var(var, v);
                            agg.push(var);
                        }
                        variables.insert(name.text(source).to_string(), Var::Many(agg));
                    }
                }

                Ok(())
            }
            Stmt::Expr(expr) => {
                Self::generate_expression_impl_static(
                    struct_layouts,
                    variables,
                    module,
                    builder,
                    expr,
                    println_func_id,
                    function_ids,
                    source,
                )?;
                Ok(())
            }
        }
    }

    fn generate_expression_impl_static(
        struct_layouts: &HashMap<String, StructLayout>,
        variables: &HashMap<String, Var>,
        module: &mut ObjectModule,
        builder: &mut FunctionBuilder,
        expr: &Expr,
        println_func_id: cranelift_module::FuncId,
        function_ids: &HashMap<String, cranelift_module::FuncId>,
        source: &str,
    ) -> Result<Val, CodegenError> {
        match expr {
            Expr::ArrayLiteral { elements, ty } => {
                // Only implement for byte arrays for now: [u8]
                // Determine element type
                let elem_ty = match ty {
                    Type::Array(inner) => inner.as_ref(),
                    _ => &Type::I64,
                };

                // Local helper mapping
                let (elem_size, elem_cl_ty) = match elem_ty {
                    Type::U8 | Type::I8 | Type::Bool => (1u32, types::I8),
                    Type::U16 | Type::I16 => (2u32, types::I16),
                    Type::U32 | Type::I32 => (4u32, types::I32),
                    _ => (8u32, types::I64),
                };

                // Compute total size and alignment
                let count = elements.len() as i64;
                let total_size = (elem_size as i64) * count;
                let align = elem_size.max(1) as i64;

                // Declare extern runtime alloc: prim_rt_alloc(size: usize, align: usize) -> *mut u8
                let mut alloc_sig = module.make_signature();
                alloc_sig.params.push(AbiParam::new(types::I64));
                alloc_sig.params.push(AbiParam::new(types::I64));
                alloc_sig.returns.push(AbiParam::new(types::I64));
                let alloc_func_id =
                    module.declare_function("prim_rt_alloc", Linkage::Import, &alloc_sig)?;
                let alloc_local = module.declare_func_in_func(alloc_func_id, builder.func);

                // Allocate data buffer (or null if empty)
                let base_ptr = if total_size > 0 {
                    let size_val = builder.ins().iconst(types::I64, total_size);
                    let align_val = builder.ins().iconst(types::I64, align);
                    let call = builder.ins().call(alloc_local, &[size_val, align_val]);
                    let results = builder.inst_results(call);
                    results[0]
                } else {
                    builder.ins().iconst(types::I64, 0)
                };

                // Store elements sequentially
                for (i, el) in elements.iter().enumerate() {
                    let val = Self::generate_expression_impl_static(
                        struct_layouts,
                        variables,
                        module,
                        builder,
                        el,
                        println_func_id,
                        function_ids,
                        source,
                    )?;
                    // Convert to element CL type if needed
                    let store_val = if builder.func.dfg.value_type(val) == elem_cl_ty {
                        val
                    } else {
                        // Narrow or extend to match
                        match elem_cl_ty {
                            types::I8 => builder.ins().ireduce(types::I8, val),
                            types::I16 => builder.ins().ireduce(types::I16, val),
                            types::I32 => builder.ins().ireduce(types::I32, val),
                            types::I64 => val,
                            _ => val,
                        }
                    };
                    let offset = (i as i64) * (elem_size as i64);
                    let off_val = builder.ins().iconst(types::I64, offset);
                    let addr = builder.ins().iadd(base_ptr, off_val);
                    builder.ins().store(MemFlags::new(), store_val, addr, 0);
                }

                // Build header { ptr, len, cap } on the stack and return pointer to it
                let header_size = 8 * 3; // 24 bytes (ptr, len, cap)
                let slot = builder.create_sized_stack_slot(StackSlotData::new(
                    StackSlotKind::ExplicitSlot,
                    header_size as u32,
                    3, // 8-byte alignment
                ));
                let header_ptr = builder.ins().stack_addr(types::I64, slot, 0);

                let len_val = builder.ins().iconst(types::I64, count);
                let cap_val = builder.ins().iconst(types::I64, count); // cap == len for literal

                // Store ptr at offset 0
                builder
                    .ins()
                    .store(MemFlags::new(), base_ptr, header_ptr, 0);
                // Store len at offset 8
                let len_off = builder.ins().iconst(types::I64, 8);
                let len_addr = builder.ins().iadd(header_ptr, len_off);
                builder.ins().store(MemFlags::new(), len_val, len_addr, 0);
                // Store cap at offset 16
                let cap_off = builder.ins().iconst(types::I64, 16);
                let cap_addr = builder.ins().iadd(header_ptr, cap_off);
                builder.ins().store(MemFlags::new(), cap_val, cap_addr, 0);

                Ok(header_ptr)
            }
            Expr::IntLiteral { span: value, .. } => {
                // Parse the literal (handle type suffixes like 42u32)
                let value_text = value.text(source);
                let num_part = value_text
                    .chars()
                    .take_while(|c| c.is_ascii_digit())
                    .collect::<String>();
                let num: i64 = num_part
                    .parse()
                    .map_err(|_| CodegenError::InvalidExpression {
                        message: format!("Invalid integer literal: {}", value_text),
                        context: "number parsing".to_string(),
                    })?;
                Ok(Val::One(builder.ins().iconst(types::I64, num)))
            }
            Expr::FloatLiteral { span: value, .. } => Err(CodegenError::InvalidExpression {
                message: format!(
                    "Float literals are not yet supported: {}",
                    value.text(source)
                ),
                context: "float literal evaluation".to_string(),
            }),
            Expr::BoolLiteral { value, .. } => {
                let bool_val = if *value { 1 } else { 0 };
                Ok(Val::One(builder.ins().iconst(types::I8, bool_val)))
            }
            Expr::Identifier { span: name, .. } => {
                let name_text = name.text(source);
                if let Some(var) = variables.get(name_text) {
                    Ok(match var {
                        Var::One(v) => Val::One(builder.use_var(*v)),
                        Var::Many(vs) => {
                            let mut outs = Vec::with_capacity(vs.len());
                            for vv in vs {
                                outs.push(builder.use_var(*vv));
                            }
                            Val::Many(outs)
                        }
                    })
                } else {
                    Err(CodegenError::UndefinedVariable {
                        name: name_text.to_string(),
                        context: "expression evaluation".to_string(),
                    })
                }
            }
            Expr::StringLiteral { span, .. } => {
                // Parse and materialize string bytes as a private data object.
                let raw = span.text(source);
                let bytes = Self::unescape_string_literal(raw).map_err(|e| {
                    CodegenError::InvalidExpression {
                        message: format!("Invalid string literal: {}", e),
                        context: "string literal".to_string(),
                    }
                })?;

                // Unique symbol by source span to avoid collisions; content dedup can come later.
                let sym_name = format!("strlit_{}_{}", span.start(), span.end());
                let data_id = module.declare_data(&sym_name, Linkage::Local, true, false)?;
                let mut desc = cranelift_module::DataDescription::new();
                desc.define(bytes.clone().into_boxed_slice());
                module.define_data(data_id, &desc)?;

                // Generate address of the data and the length constant.
                let gv = module.declare_data_in_func(data_id, builder.func);
                let ptr = builder.ins().global_value(types::I64, gv);
                let len = builder.ins().iconst(types::I64, bytes.len() as i64);
                Ok(Val::Many(vec![ptr, len]))
            }
            Expr::Binary {
                left, op, right, ..
            } => {
                let left_val = Self::generate_expression_impl_static(
                    struct_layouts,
                    variables,
                    module,
                    builder,
                    left,
                    println_func_id,
                    function_ids,
                    source,
                )?;
                let right_val = Self::generate_expression_impl_static(
                    struct_layouts,
                    variables,
                    module,
                    builder,
                    right,
                    println_func_id,
                    function_ids,
                    source,
                )?;

                let (l, r) = match (left_val, right_val) {
                    (Val::One(l), Val::One(r)) => (l, r),
                    _ => {
                        return Err(CodegenError::InvalidExpression {
                            message: "binary ops only support scalar operands".to_string(),
                            context: "binary op".to_string(),
                        });
                    }
                };
                let result = match op {
                    BinaryOp::Add => builder.ins().iadd(l, r),
                    BinaryOp::Subtract => builder.ins().isub(l, r),
                    BinaryOp::Multiply => builder.ins().imul(l, r),
                    BinaryOp::Divide => builder.ins().sdiv(l, r),
                    BinaryOp::Equals => {
                        let cmp = builder.ins().icmp(IntCC::Equal, l, r);
                        builder.ins().uextend(types::I64, cmp)
                    }
                };
                Ok(Val::One(result))
            }
            Expr::StructLiteral { name, fields, .. } => {
                let struct_name = name.text(source);
                let layout = struct_layouts.get(struct_name).ok_or_else(|| {
                    CodegenError::InvalidExpression {
                        message: format!("Unknown struct type: {}", struct_name),
                        context: "struct literal evaluation".to_string(),
                    }
                })?;

                // Allocate memory for the struct on the stack
                let struct_size = layout.total_size;
                let slot = builder.create_sized_stack_slot(StackSlotData::new(
                    StackSlotKind::ExplicitSlot,
                    struct_size,
                    3, // 8-byte alignment = 2^3
                ));

                // Initialize all fields to zero first
                let zero_i32 = builder.ins().iconst(types::I32, 0);
                let zero_i64 = builder.ins().iconst(types::I64, 0);
                let zero_i8 = builder.ins().iconst(types::I8, 0);

                for field_layout in &layout.fields {
                    let field_addr =
                        builder
                            .ins()
                            .stack_addr(types::I64, slot, field_layout.offset as i32);
                    match field_layout.cranelift_type {
                        types::I8 => {
                            builder.ins().store(MemFlags::new(), zero_i8, field_addr, 0);
                        }
                        types::I32 => {
                            builder
                                .ins()
                                .store(MemFlags::new(), zero_i32, field_addr, 0);
                        }
                        types::I64 => {
                            builder
                                .ins()
                                .store(MemFlags::new(), zero_i64, field_addr, 0);
                        }
                        _ => {}
                    }
                }

                // Set provided field values
                for struct_field in fields {
                    let field_name = struct_field.name.text(source);
                    let field_layout = layout
                        .fields
                        .iter()
                        .find(|f| f.name == field_name)
                        .ok_or_else(|| CodegenError::InvalidExpression {
                            message: format!(
                                "Unknown field '{}' in struct '{}'",
                                field_name, struct_name
                            ),
                            context: "struct literal field assignment".to_string(),
                        })?;

                    // Generate the field value
                    let field_value = Self::generate_expression_impl_static(
                        struct_layouts,
                        variables,
                        module,
                        builder,
                        &struct_field.value,
                        println_func_id,
                        function_ids,
                        source,
                    )?;

                    // Store the value at the correct offset
                    let field_addr =
                        builder
                            .ins()
                            .stack_addr(types::I64, slot, field_layout.offset as i32);
                    match field_value {
                        Val::One(v) => {
                            builder.ins().store(MemFlags::new(), v, field_addr, 0);
                        }
                        Val::Many(_) => {
                            return Err(CodegenError::InvalidExpression {
                                message: "cannot assign multi-value to scalar field".to_string(),
                                context: "struct literal field assignment".to_string(),
                            });
                        }
                    }
                }

                // Return pointer to the struct
                Ok(Val::One(builder.ins().stack_addr(types::I64, slot, 0)))
            }
            Expr::FieldAccess { object, field, .. } => {
                // Generate the object expression (should be a struct pointer)
                let object_val = Self::generate_expression_impl_static(
                    struct_layouts,
                    variables,
                    module,
                    builder,
                    object,
                    println_func_id,
                    function_ids,
                    source,
                )?;
                let object_val = match object_val {
                    Val::One(v) => v,
                    _ => {
                        return Err(CodegenError::InvalidExpression {
                            message: "field access requires object pointer value".to_string(),
                            context: "field access".to_string(),
                        });
                    }
                };

                // Get the struct type from the object expression
                // For now, we'll need to infer the struct type from context
                // This is a simplified approach - in a real compiler, we'd have type checking
                let field_name = field.text(source);

                // Try to find which struct layout contains this field
                let mut matching_layout = None;
                for layout in struct_layouts.values() {
                    if layout.fields.iter().any(|f| f.name == field_name) {
                        matching_layout = Some(layout);
                        break;
                    }
                }

                let layout = matching_layout.ok_or_else(|| CodegenError::InvalidExpression {
                    message: format!("Field '{}' not found in any struct", field_name),
                    context: "field access evaluation".to_string(),
                })?;

                let field_layout = layout.fields.iter().find(|f| f.name == field_name).unwrap(); // Safe because we found it above

                // Calculate field address: object_ptr + field_offset
                let field_offset_val = builder.ins().iconst(types::I64, field_layout.offset as i64);
                let field_addr = builder.ins().iadd(object_val, field_offset_val);

                // Load the field value from memory
                let field_value =
                    builder
                        .ins()
                        .load(field_layout.cranelift_type, MemFlags::new(), field_addr, 0);

                Ok(Val::One(field_value))
            }
            Expr::FunctionCall { path, args, .. } => {
                let is_println =
                    path.segments.len() == 1 && path.segments[0].text(source) == "println";
                if is_println && args.len() == 1 {
                    let arg_val = Self::generate_expression_impl_static(
                        struct_layouts,
                        variables,
                        module,
                        builder,
                        &args[0],
                        println_func_id,
                        function_ids,
                        source,
                    )?;
<<<<<<< HEAD
                    let value_type = builder.func.dfg.value_type(arg_val);
=======

                    let scalar = match arg_val {
                        Val::One(v) => v,
                        Val::Many(_) => {
                            return Err(CodegenError::InvalidExpression {
                                message: "println currently supports scalar values only"
                                    .to_string(),
                                context: "println".to_string(),
                            });
                        }
                    };

                    // Check if this is a boolean type based on value type
                    let value_type = builder.func.dfg.value_type(scalar);
>>>>>>> 7c6b1757
                    if value_type == types::I8 {
                        let println_bool_func_id =
                            Self::get_or_create_println_bool_function(module)?;
                        let local_func =
                            module.declare_func_in_func(println_bool_func_id, builder.func);
<<<<<<< HEAD
                        let _ = builder.ins().call(local_func, &[arg_val]);
=======
                        let call = builder.ins().call(local_func, &[scalar]);
                        let _results = builder.inst_results(call);
>>>>>>> 7c6b1757
                    } else {
                        let i64_val = if value_type == types::I64 {
<<<<<<< HEAD
                            arg_val
                        } else if value_type == types::I32 || value_type == types::I16 {
                            builder.ins().sextend(types::I64, arg_val)
                        } else {
                            builder.ins().uextend(types::I64, arg_val)
=======
                            scalar
                        } else {
                            // Convert to i64 (sign-extend for signed types, zero-extend for unsigned)
                            if value_type == types::I32 || value_type == types::I16 {
                                builder.ins().sextend(types::I64, scalar)
                            } else {
                                // Default: zero-extend other types
                                builder.ins().uextend(types::I64, scalar)
                            }
>>>>>>> 7c6b1757
                        };
                        let local_func = module.declare_func_in_func(println_func_id, builder.func);
                        let _ = builder.ins().call(local_func, &[i64_val]);
                    }
<<<<<<< HEAD
                    Ok(builder.ins().iconst(types::I64, 0))
                } else {
                    let sym = path.mangle(source, "__");
                    if let Some(&func_id) = function_ids.get(&sym) {
                        let mut arg_vals = Vec::new();
                        for arg in args {
                            let arg_val = Self::generate_expression_impl_static(
                                struct_layouts,
                                variables,
                                module,
                                builder,
                                arg,
                                println_func_id,
                                function_ids,
                                source,
                            )?;
                            arg_vals.push(arg_val);
                        }
                        let local_func = module.declare_func_in_func(func_id, builder.func);
                        let call = builder.ins().call(local_func, &arg_vals);
                        let results = builder.inst_results(call);
                        if results.is_empty() {
                            Ok(builder.ins().iconst(types::I64, 0))
                        } else {
                            Ok(results[0])
                        }
                    } else if sym.starts_with("std__") {
                        // Declare external import on the fly
                        let mut sig = module.make_signature();
                        let mut arg_vals = Vec::new();
                        for arg in args {
                            let v = Self::generate_expression_impl_static(
                                struct_layouts,
                                variables,
                                module,
                                builder,
                                arg,
                                println_func_id,
                                function_ids,
                                source,
                            )?;
                            let vt = builder.func.dfg.value_type(v);
                            let v_i64 = if vt == types::I64 {
                                v
                            } else if vt == types::I32 || vt == types::I16 || vt == types::I8 {
                                builder.ins().uextend(types::I64, v)
                            } else {
                                v
                            };
                            sig.params.push(AbiParam::new(types::I64));
                            arg_vals.push(v_i64);
                        }
                        sig.returns.push(AbiParam::new(types::I64));
                        let ext_id = module
                            .declare_function(&sym, Linkage::Import, &sig)
                            .map_err(|e| CodegenError::CraneliftModuleError(Box::new(e)))?;
                        let local = module.declare_func_in_func(ext_id, builder.func);
                        let call = builder.ins().call(local, &arg_vals);
                        let results = builder.inst_results(call);
                        if results.is_empty() {
                            Ok(builder.ins().iconst(types::I64, 0))
                        } else {
                            Ok(results[0])
                        }
                    } else {
                        Err(CodegenError::UnsupportedFunctionCall {
                            name: sym,
                            context: "function call".to_string(),
                        })
=======

                    // Return void value (0)
                    Ok(Val::One(builder.ins().iconst(types::I64, 0)))
                } else if let Some(&func_id) = function_ids.get(func_name) {
                    // User-defined function call
                    let mut arg_vals = Vec::new();
                    for arg in args {
                        let val = Self::generate_expression_impl_static(
                            struct_layouts,
                            variables,
                            module,
                            builder,
                            arg,
                            println_func_id,
                            function_ids,
                            source,
                        )?;
                        match val {
                            Val::One(v) => arg_vals.push(v),
                            Val::Many(vs) => arg_vals.extend(vs),
                        }
                    }

                    // Get function reference
                    let local_func = module.declare_func_in_func(func_id, builder.func);

                    // Call the function
                    let call = builder.ins().call(local_func, &arg_vals);
                    let results = builder.inst_results(call);

                    // Return the result (or 0 if void function)
                    if results.is_empty() {
                        Ok(Val::One(builder.ins().iconst(types::I64, 0)))
                    } else {
                        Ok(Val::One(results[0]))
>>>>>>> 7c6b1757
                    }
                }
            }
            Expr::Dereference { operand, .. } => {
                // Generate the pointer expression
                let ptr_val = Self::generate_expression_impl_static(
                    struct_layouts,
                    variables,
                    module,
                    builder,
                    operand,
                    println_func_id,
                    function_ids,
                    source,
                )?;
                let ptr_val = match ptr_val {
                    Val::One(v) => v,
                    _ => {
                        return Err(CodegenError::InvalidExpression {
                            message: "dereference expects pointer value".to_string(),
                            context: "dereference".to_string(),
                        });
                    }
                };

                // LIMITATION: Always loads 8 bytes (i64) regardless of pointee type
                //
                // Examples of incorrect behavior:
                //   *ptr_u8   loads 8 bytes instead of 1 byte
                //   *ptr_i32  loads 8 bytes instead of 4 bytes
                //
                // This can cause memory safety issues and incorrect values.
                // To fix: implement type tracking for expressions or require explicit type annotations.
                let loaded_val = builder.ins().load(types::I64, MemFlags::new(), ptr_val, 0);
                Ok(Val::One(loaded_val))
            }
        }
    }

    fn unescape_string_literal(src: &str) -> Result<Vec<u8>, String> {
        // Expect a quoted string: "..."
        let s = src
            .strip_prefix('"')
            .and_then(|t| t.strip_suffix('"'))
            .ok_or_else(|| "missing quotes".to_string())?;
        let mut out = Vec::with_capacity(s.len());
        let mut chars = s.chars();
        while let Some(c) = chars.next() {
            if c == '\\' {
                match chars
                    .next()
                    .ok_or_else(|| "trailing backslash".to_string())?
                {
                    'n' => out.push(b'\n'),
                    't' => out.push(b'\t'),
                    'r' => out.push(b'\r'),
                    '0' => out.push(b'\0'),
                    '"' => out.push(b'"'),
                    '\\' => out.push(b'\\'),
                    other => return Err(format!("unsupported escape: \\{}", other)),
                }
            } else {
                out.extend(c.to_string().as_bytes());
            }
        }
        Ok(out)
    }

    fn create_println_function(&mut self) -> Result<cranelift_module::FuncId, CodegenError> {
        // Create printf function signature (from C library)
        let mut printf_sig = self.module.make_signature();
        printf_sig.params.push(AbiParam::new(types::I64)); // format string pointer
        printf_sig.params.push(AbiParam::new(types::I64)); // number to print
        printf_sig.returns.push(AbiParam::new(types::I32)); // return value

        // Declare printf as external function
        let printf_func_id =
            self.module
                .declare_function("printf", Linkage::Import, &printf_sig)?;

        // Create println function signature
        let mut println_sig = self.module.make_signature();
        println_sig.params.push(AbiParam::new(types::I64));

        // Declare println function
        let println_func_id =
            self.module
                .declare_function("println", Linkage::Local, &println_sig)?;

        // Create format string data
        let format_string = "%ld\n\0"; // format for long integer with newline
        let format_data_id =
            self.module
                .declare_data("format_string", Linkage::Local, true, false)?;

        // Define the format string data
        let mut format_data_desc = cranelift_module::DataDescription::new();
        format_data_desc.define(format_string.as_bytes().to_vec().into_boxed_slice());
        self.module.define_data(format_data_id, &format_data_desc)?;

        // Create function context
        let mut func_ctx = cranelift::codegen::Context::new();
        func_ctx.func.signature = println_sig;

        // Build function body
        {
            let mut builder = FunctionBuilder::new(&mut func_ctx.func, &mut self.builder_context);
            let entry_block = builder.create_block();
            builder.append_block_params_for_function_params(entry_block);
            builder.switch_to_block(entry_block);
            builder.seal_block(entry_block);

            // Get the number parameter
            let number_param = builder.block_params(entry_block)[0];

            // Get format string address
            let format_global_value = self
                .module
                .declare_data_in_func(format_data_id, builder.func);
            let format_addr = builder.ins().global_value(types::I64, format_global_value);

            // Get printf function reference
            let printf_func_ref = self
                .module
                .declare_func_in_func(printf_func_id, builder.func);

            // Call printf(format_string, number)
            let _call_result = builder
                .ins()
                .call(printf_func_ref, &[format_addr, number_param]);

            builder.ins().return_(&[]);
            builder.finalize();
        }

        // Define the function
        self.module
            .define_function(println_func_id, &mut func_ctx)?;
        self.module.clear_context(&mut func_ctx);

        Ok(println_func_id)
    }

    fn get_or_create_println_bool_function(
        module: &mut ObjectModule,
    ) -> Result<cranelift_module::FuncId, CodegenError> {
        // Try to get existing function first
        if let Ok(func_id) = module.declare_function("println_bool_cached", Linkage::Local, &{
            let mut sig = module.make_signature();
            sig.params.push(AbiParam::new(types::I8));
            sig
        }) {
            return Ok(func_id);
        }

        Self::create_println_bool_function(module)
    }

    fn create_println_bool_function(
        module: &mut ObjectModule,
    ) -> Result<cranelift_module::FuncId, CodegenError> {
        // Use random suffix to avoid name conflicts when called multiple times
        let _unique_suffix = format!("_{}", std::ptr::addr_of!(*module) as usize);

        // Use puts instead of printf to avoid signature conflicts
        let mut puts_sig = module.make_signature();
        puts_sig.params.push(AbiParam::new(types::I64)); // string pointer
        puts_sig.returns.push(AbiParam::new(types::I32)); // return value

        // Declare puts as external function
        let puts_func_id = module.declare_function("puts", Linkage::Import, &puts_sig)?;

        // Create println_bool function signature
        let mut println_bool_sig = module.make_signature();
        println_bool_sig.params.push(AbiParam::new(types::I8)); // boolean value (0 or 1)

        // Use cached function name
        let println_bool_func_name = "println_bool_cached";

        // Declare println_bool function
        let println_bool_func_id =
            module.declare_function(println_bool_func_name, Linkage::Local, &println_bool_sig)?;

        // Create strings for true and false (puts adds newline automatically)
        let true_string = "true\0";
        let false_string = "false\0";

        let true_data_name = "bool_true_string_cached";
        let false_data_name = "bool_false_string_cached";

        let true_data_id = module.declare_data(true_data_name, Linkage::Local, true, false)?;

        let false_data_id = module.declare_data(false_data_name, Linkage::Local, true, false)?;

        // Define the true string data
        let mut true_data_desc = cranelift_module::DataDescription::new();
        true_data_desc.define(true_string.as_bytes().to_vec().into_boxed_slice());
        module.define_data(true_data_id, &true_data_desc)?;

        // Define the false string data
        let mut false_data_desc = cranelift_module::DataDescription::new();
        false_data_desc.define(false_string.as_bytes().to_vec().into_boxed_slice());
        module.define_data(false_data_id, &false_data_desc)?;

        // Create function context
        let mut func_ctx = cranelift::codegen::Context::new();
        func_ctx.func.signature = println_bool_sig;

        // Build function body
        {
            let mut builder_context = FunctionBuilderContext::new();
            let mut builder = FunctionBuilder::new(&mut func_ctx.func, &mut builder_context);
            let entry_block = builder.create_block();
            builder.append_block_params_for_function_params(entry_block);
            let true_block = builder.create_block();
            let false_block = builder.create_block();
            let end_block = builder.create_block();

            builder.switch_to_block(entry_block);
            builder.seal_block(entry_block);

            // Get the boolean parameter
            let bool_param = builder.block_params(entry_block)[0];

            // Check if the value is 0 (false) or non-zero (true)
            let zero = builder.ins().iconst(types::I8, 0);
            let is_zero = builder.ins().icmp(IntCC::Equal, bool_param, zero);

            // Branch based on the boolean value
            builder
                .ins()
                .brif(is_zero, false_block, &[], true_block, &[]);

            // True block: print "true"
            builder.switch_to_block(true_block);
            let true_global_value = module.declare_data_in_func(true_data_id, builder.func);
            let true_addr = builder.ins().global_value(types::I64, true_global_value);
            let puts_func_ref = module.declare_func_in_func(puts_func_id, builder.func);
            let _call_result = builder.ins().call(puts_func_ref, &[true_addr]);
            builder.ins().jump(end_block, &[]);
            builder.seal_block(true_block);

            // False block: print "false"
            builder.switch_to_block(false_block);
            let false_global_value = module.declare_data_in_func(false_data_id, builder.func);
            let false_addr = builder.ins().global_value(types::I64, false_global_value);
            let puts_func_ref = module.declare_func_in_func(puts_func_id, builder.func);
            let _call_result = builder.ins().call(puts_func_ref, &[false_addr]);
            builder.ins().jump(end_block, &[]);
            builder.seal_block(false_block);

            // End block
            builder.switch_to_block(end_block);
            builder.seal_block(end_block);
            builder.ins().return_(&[]);
            builder.finalize();
        }

        // Define the function
        module.define_function(println_bool_func_id, &mut func_ctx)?;
        module.clear_context(&mut func_ctx);

        Ok(println_bool_func_id)
    }

    fn compute_struct_layouts(
        &mut self,
        structs: &[StructDefinition],
        source: &str,
    ) -> Result<(), CodegenError> {
        for struct_def in structs {
            let struct_name = struct_def.name.text(source).to_string();
            let mut fields = Vec::new();
            let mut current_offset = 0u32;

            for field_def in &struct_def.fields {
                let field_name = field_def.name.text(source).to_string();
                let (field_size, cranelift_type) =
                    self.get_type_size_and_cranelift_type(&field_def.field_type);

                // Align to type size (simple alignment)
                let alignment = field_size;
                current_offset = current_offset.div_ceil(alignment) * alignment;

                fields.push(FieldLayout {
                    name: field_name,
                    offset: current_offset,
                    size: field_size,
                    cranelift_type,
                });

                current_offset += field_size;
            }

            // Align total size to largest field alignment (or 8 bytes max)
            let max_alignment = fields.iter().map(|f| f.size).max().unwrap_or(1).min(8);
            let total_size = current_offset.div_ceil(max_alignment) * max_alignment;

            let layout = StructLayout { fields, total_size };

            self.struct_layouts.insert(struct_name, layout);
        }
        Ok(())
    }

    fn get_type_size_and_cranelift_type(&self, type_annotation: &Type) -> (u32, types::Type) {
        match type_annotation {
            Type::U8 => (1, types::I8),
            Type::I8 => (1, types::I8),
            Type::U16 => (2, types::I16),
            Type::I16 => (2, types::I16),
            Type::U32 => (4, types::I32),
            Type::I32 => (4, types::I32),
            Type::U64 => (8, types::I64),
            Type::I64 => (8, types::I64),
            Type::Usize => (8, types::I64), // 64-bit systems
            Type::Isize => (8, types::I64), // 64-bit systems
            Type::F32 => (4, types::F32),
            Type::F64 => (8, types::F64),
            Type::Bool => (1, types::I8),
<<<<<<< HEAD
            Type::Array(_) => (8, types::I64), // Arrays are represented as pointers for now
=======
            Type::StrSlice => (16, types::I64), // Slice is (ptr,len); placeholder CL type for sizing only
>>>>>>> 7c6b1757
            Type::Struct(_) => (8, types::I64), // Struct references are pointers, 8 bytes on 64-bit systems
            Type::Pointer { .. } => (8, types::I64), // All pointers are 8 bytes on 64-bit systems
            Type::Undetermined => panic!(
                "Cannot determine size for undetermined type - type checking should have resolved all types"
            ),
        }
    }
}

pub fn generate_object_code(program: &Program, source: &str) -> Result<Vec<u8>, CodegenError> {
    let generator = CraneliftCodeGenerator::new()?;
    generator.generate(program, source)
}

#[cfg(test)]
mod tests {
    use super::*;
    use prim_parse::parse;

    #[test]
    fn test_generate_simple_let() {
        let source = "fn main() { let x: u32 = 5 }";
        let program = parse(source).unwrap();
        let object_code = generate_object_code(&program, source);

        // Just check that we get some object code without panicking
        assert!(object_code.is_ok());
        let code = object_code.unwrap();
        assert!(!code.is_empty());
    }

    #[test]
    fn test_generate_arithmetic() {
        let source = "fn main() { let result = 3 }";
        let program = parse(source).unwrap();
        let object_code = generate_object_code(&program, source);

        assert!(object_code.is_ok());
        let code = object_code.unwrap();
        assert!(!code.is_empty());
    }

    #[test]
    fn test_generate_println() {
        let source = "fn main() { println(5) }";
        let program = parse(source).unwrap();
        let object_code = generate_object_code(&program, source);

        assert!(object_code.is_ok());
        let code = object_code.unwrap();
        assert!(!code.is_empty());
    }

    #[test]
    fn test_generate_complex_expression() {
        let source = "fn main() { let result = 2 + 3 * 4 }";
        let program = parse(source).unwrap();
        let object_code = generate_object_code(&program, source);

        assert!(object_code.is_ok());
        let code = object_code.unwrap();
        assert!(!code.is_empty());
    }

    #[test]
    fn test_error_undefined_variable() {
        let source = "fn main() { let result = unknown_var }";
        let program = parse(source).unwrap();
        let result = generate_object_code(&program, source);

        match result {
            Err(CodegenError::UndefinedVariable { name, context: _ }) => {
                assert_eq!(name, "unknown_var");
            }
            _ => panic!("Expected UndefinedVariable error, got {:?}", result),
        }
    }

    #[test]
    fn test_error_unsupported_function() {
        let source = "fn main() { unsupported_func() }";
        let program = parse(source).unwrap();
        let result = generate_object_code(&program, source);

        match result {
            Err(CodegenError::UnsupportedFunctionCall { name, context: _ }) => {
                assert_eq!(name, "unsupported_func");
            }
            _ => panic!("Expected UnsupportedFunctionCall error, got {:?}", result),
        }
    }

    #[test]
    fn test_generate_boolean_literals() {
        let source = "fn main() { let flag: bool = true; println(flag) }";
        let program = parse(source).unwrap();
        let object_code = generate_object_code(&program, source);

        if let Err(e) = &object_code {
            println!("Error generating boolean literals: {:?}", e);
        }
        assert!(object_code.is_ok());
        let code = object_code.unwrap();
        assert!(!code.is_empty());
    }

    #[test]
    fn test_generate_boolean_false() {
        let source = "fn main() { println(false) }";
        let program = parse(source).unwrap();
        let object_code = generate_object_code(&program, source);

        if let Err(e) = &object_code {
            println!("Error generating boolean false: {:?}", e);
        }
        assert!(object_code.is_ok());
        let code = object_code.unwrap();
        assert!(!code.is_empty());
    }
}<|MERGE_RESOLUTION|>--- conflicted
+++ resolved
@@ -471,17 +471,26 @@
                         function_ids,
                         source,
                     )?;
+                    let v = match val {
+                        Val::One(v) => v,
+                        Val::Many(_) => {
+                            return Err(CodegenError::InvalidExpression {
+                                message: "array elements must be scalars".to_string(),
+                                context: "array literal".to_string(),
+                            });
+                        }
+                    };
                     // Convert to element CL type if needed
-                    let store_val = if builder.func.dfg.value_type(val) == elem_cl_ty {
-                        val
+                    let store_val = if builder.func.dfg.value_type(v) == elem_cl_ty {
+                        v
                     } else {
                         // Narrow or extend to match
                         match elem_cl_ty {
-                            types::I8 => builder.ins().ireduce(types::I8, val),
-                            types::I16 => builder.ins().ireduce(types::I16, val),
-                            types::I32 => builder.ins().ireduce(types::I32, val),
-                            types::I64 => val,
-                            _ => val,
+                            types::I8 => builder.ins().ireduce(types::I8, v),
+                            types::I16 => builder.ins().ireduce(types::I16, v),
+                            types::I32 => builder.ins().ireduce(types::I32, v),
+                            types::I64 => v,
+                            _ => v,
                         }
                     };
                     let offset = (i as i64) * (elem_size as i64);
@@ -515,7 +524,7 @@
                 let cap_addr = builder.ins().iadd(header_ptr, cap_off);
                 builder.ins().store(MemFlags::new(), cap_val, cap_addr, 0);
 
-                Ok(header_ptr)
+                Ok(Val::One(header_ptr))
             }
             Expr::IntLiteral { span: value, .. } => {
                 // Parse the literal (handle type suffixes like 42u32)
@@ -793,9 +802,6 @@
                         function_ids,
                         source,
                     )?;
-<<<<<<< HEAD
-                    let value_type = builder.func.dfg.value_type(arg_val);
-=======
 
                     let scalar = match arg_val {
                         Val::One(v) => v,
@@ -810,27 +816,15 @@
 
                     // Check if this is a boolean type based on value type
                     let value_type = builder.func.dfg.value_type(scalar);
->>>>>>> 7c6b1757
                     if value_type == types::I8 {
                         let println_bool_func_id =
                             Self::get_or_create_println_bool_function(module)?;
                         let local_func =
                             module.declare_func_in_func(println_bool_func_id, builder.func);
-<<<<<<< HEAD
-                        let _ = builder.ins().call(local_func, &[arg_val]);
-=======
                         let call = builder.ins().call(local_func, &[scalar]);
                         let _results = builder.inst_results(call);
->>>>>>> 7c6b1757
                     } else {
                         let i64_val = if value_type == types::I64 {
-<<<<<<< HEAD
-                            arg_val
-                        } else if value_type == types::I32 || value_type == types::I16 {
-                            builder.ins().sextend(types::I64, arg_val)
-                        } else {
-                            builder.ins().uextend(types::I64, arg_val)
-=======
                             scalar
                         } else {
                             // Convert to i64 (sign-extend for signed types, zero-extend for unsigned)
@@ -840,19 +834,19 @@
                                 // Default: zero-extend other types
                                 builder.ins().uextend(types::I64, scalar)
                             }
->>>>>>> 7c6b1757
                         };
                         let local_func = module.declare_func_in_func(println_func_id, builder.func);
                         let _ = builder.ins().call(local_func, &[i64_val]);
                     }
-<<<<<<< HEAD
-                    Ok(builder.ins().iconst(types::I64, 0))
+                    // Return void value (0)
+                    Ok(Val::One(builder.ins().iconst(types::I64, 0)))
                 } else {
                     let sym = path.mangle(source, "__");
                     if let Some(&func_id) = function_ids.get(&sym) {
-                        let mut arg_vals = Vec::new();
+                        // User-defined function call (supports flattened aggregates)
+                        let mut flat_args: Vec<Value> = Vec::new();
                         for arg in args {
-                            let arg_val = Self::generate_expression_impl_static(
+                            match Self::generate_expression_impl_static(
                                 struct_layouts,
                                 variables,
                                 module,
@@ -861,23 +855,25 @@
                                 println_func_id,
                                 function_ids,
                                 source,
-                            )?;
-                            arg_vals.push(arg_val);
+                            )? {
+                                Val::One(v) => flat_args.push(v),
+                                Val::Many(vs) => flat_args.extend(vs),
+                            }
                         }
                         let local_func = module.declare_func_in_func(func_id, builder.func);
-                        let call = builder.ins().call(local_func, &arg_vals);
+                        let call = builder.ins().call(local_func, &flat_args);
                         let results = builder.inst_results(call);
                         if results.is_empty() {
-                            Ok(builder.ins().iconst(types::I64, 0))
+                            Ok(Val::One(builder.ins().iconst(types::I64, 0)))
                         } else {
-                            Ok(results[0])
+                            Ok(Val::One(results[0]))
                         }
                     } else if sym.starts_with("std__") {
-                        // Declare external import on the fly
+                        // External import: coerce all args to i64 and call
                         let mut sig = module.make_signature();
-                        let mut arg_vals = Vec::new();
+                        let mut coerced: Vec<Value> = Vec::new();
                         for arg in args {
-                            let v = Self::generate_expression_impl_static(
+                            match Self::generate_expression_impl_static(
                                 struct_layouts,
                                 variables,
                                 module,
@@ -886,72 +882,58 @@
                                 println_func_id,
                                 function_ids,
                                 source,
-                            )?;
-                            let vt = builder.func.dfg.value_type(v);
-                            let v_i64 = if vt == types::I64 {
-                                v
-                            } else if vt == types::I32 || vt == types::I16 || vt == types::I8 {
-                                builder.ins().uextend(types::I64, v)
-                            } else {
-                                v
-                            };
-                            sig.params.push(AbiParam::new(types::I64));
-                            arg_vals.push(v_i64);
+                            )? {
+                                Val::One(v) => {
+                                    let vt = builder.func.dfg.value_type(v);
+                                    let v_i64 = if vt == types::I64 {
+                                        v
+                                    } else if vt == types::I32
+                                        || vt == types::I16
+                                        || vt == types::I8
+                                    {
+                                        builder.ins().uextend(types::I64, v)
+                                    } else {
+                                        v
+                                    };
+                                    sig.params.push(AbiParam::new(types::I64));
+                                    coerced.push(v_i64);
+                                }
+                                Val::Many(vs) => {
+                                    for v in vs {
+                                        let vt = builder.func.dfg.value_type(v);
+                                        let v_i64 = if vt == types::I64 {
+                                            v
+                                        } else if vt == types::I32
+                                            || vt == types::I16
+                                            || vt == types::I8
+                                        {
+                                            builder.ins().uextend(types::I64, v)
+                                        } else {
+                                            v
+                                        };
+                                        sig.params.push(AbiParam::new(types::I64));
+                                        coerced.push(v_i64);
+                                    }
+                                }
+                            }
                         }
                         sig.returns.push(AbiParam::new(types::I64));
                         let ext_id = module
                             .declare_function(&sym, Linkage::Import, &sig)
                             .map_err(|e| CodegenError::CraneliftModuleError(Box::new(e)))?;
                         let local = module.declare_func_in_func(ext_id, builder.func);
-                        let call = builder.ins().call(local, &arg_vals);
+                        let call = builder.ins().call(local, &coerced);
                         let results = builder.inst_results(call);
                         if results.is_empty() {
-                            Ok(builder.ins().iconst(types::I64, 0))
+                            Ok(Val::One(builder.ins().iconst(types::I64, 0)))
                         } else {
-                            Ok(results[0])
+                            Ok(Val::One(results[0]))
                         }
                     } else {
                         Err(CodegenError::UnsupportedFunctionCall {
                             name: sym,
                             context: "function call".to_string(),
                         })
-=======
-
-                    // Return void value (0)
-                    Ok(Val::One(builder.ins().iconst(types::I64, 0)))
-                } else if let Some(&func_id) = function_ids.get(func_name) {
-                    // User-defined function call
-                    let mut arg_vals = Vec::new();
-                    for arg in args {
-                        let val = Self::generate_expression_impl_static(
-                            struct_layouts,
-                            variables,
-                            module,
-                            builder,
-                            arg,
-                            println_func_id,
-                            function_ids,
-                            source,
-                        )?;
-                        match val {
-                            Val::One(v) => arg_vals.push(v),
-                            Val::Many(vs) => arg_vals.extend(vs),
-                        }
-                    }
-
-                    // Get function reference
-                    let local_func = module.declare_func_in_func(func_id, builder.func);
-
-                    // Call the function
-                    let call = builder.ins().call(local_func, &arg_vals);
-                    let results = builder.inst_results(call);
-
-                    // Return the result (or 0 if void function)
-                    if results.is_empty() {
-                        Ok(Val::One(builder.ins().iconst(types::I64, 0)))
-                    } else {
-                        Ok(Val::One(results[0]))
->>>>>>> 7c6b1757
                     }
                 }
             }
@@ -1272,11 +1254,8 @@
             Type::F32 => (4, types::F32),
             Type::F64 => (8, types::F64),
             Type::Bool => (1, types::I8),
-<<<<<<< HEAD
             Type::Array(_) => (8, types::I64), // Arrays are represented as pointers for now
-=======
             Type::StrSlice => (16, types::I64), // Slice is (ptr,len); placeholder CL type for sizing only
->>>>>>> 7c6b1757
             Type::Struct(_) => (8, types::I64), // Struct references are pointers, 8 bytes on 64-bit systems
             Type::Pointer { .. } => (8, types::I64), // All pointers are 8 bytes on 64-bit systems
             Type::Undetermined => panic!(
