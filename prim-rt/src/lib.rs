--- conflicted
+++ resolved
@@ -54,9 +54,6 @@
     }
 }
 
-<<<<<<< HEAD
-// std.mem intrinsics (symbols matched by codegen via qualified calls)
-=======
 /// Print a signed 64-bit integer followed by a newline.
 #[unsafe(no_mangle)]
 pub extern "C" fn prim_rt_println_i64(x: i64) {
@@ -179,38 +176,48 @@
     }
 }
 
-#[cfg(test)]
-mod tests {
-    use super::*;
->>>>>>> 7c6b1757
-
-#[unsafe(no_mangle)]
-pub extern "C" fn std__mem__copy(dst: *mut u8, src: *const u8, n: usize) -> usize {
+// --- std.mem intrinsics (symbols matched by codegen via qualified calls) ---
+
+/// Copy `n` bytes from `src` to `dst` without overlap handling.
+///
+/// # Safety
+/// - `dst` and `src` must be valid for reads/writes of `n` bytes.
+/// - The regions must not overlap; use `std__mem__move` for overlapping copies.
+/// - Pointers must be properly aligned for the copy width.
+#[unsafe(no_mangle)]
+pub unsafe extern "C" fn std__mem__copy(dst: *mut u8, src: *const u8, n: usize) -> usize {
     unsafe { std::ptr::copy_nonoverlapping(src, dst, n) };
     n
 }
 
-#[unsafe(no_mangle)]
-pub extern "C" fn std__mem__move(dst: *mut u8, src: *const u8, n: usize) -> usize {
+/// Move `n` bytes from `src` to `dst`, allowing overlap.
+///
+/// # Safety
+/// - `dst` and `src` must be valid for reads/writes of `n` bytes.
+/// - Pointers must be properly aligned for the copy width.
+#[unsafe(no_mangle)]
+pub unsafe extern "C" fn std__mem__move(dst: *mut u8, src: *const u8, n: usize) -> usize {
     unsafe { std::ptr::copy(src, dst, n) };
     n
 }
 
-#[unsafe(no_mangle)]
-pub extern "C" fn std__mem__set(dst: *mut u8, val: u8, n: usize) -> usize {
+/// Set `n` bytes at `dst` to `val`.
+///
+/// # Safety
+/// - `dst` must be valid for writes of `n` bytes.
+#[unsafe(no_mangle)]
+pub unsafe extern "C" fn std__mem__set(dst: *mut u8, val: u8, n: usize) -> usize {
     unsafe { std::ptr::write_bytes(dst, val, n) };
     n
 }
 
-<<<<<<< HEAD
-=======
-// C runtime entrypoint that calls into Prim's generated entry (`prim_main`).
-// Always present for production builds; hidden during Rust unit tests to avoid
-// multiple `main` definitions in the test harness.
-#[cfg(not(test))]
->>>>>>> 7c6b1757
-#[unsafe(no_mangle)]
-pub extern "C" fn std__mem__len(ptr: *const u8) -> usize {
+/// Return the length of a null-terminated byte string starting at `ptr`.
+///
+/// # Safety
+/// - `ptr` must be a valid pointer to a null-terminated sequence of bytes.
+/// - Behavior is undefined if no terminator is found within accessible memory.
+#[unsafe(no_mangle)]
+pub unsafe extern "C" fn std__mem__len(ptr: *const u8) -> usize {
     let mut len = 0usize;
     unsafe {
         let mut p = ptr;
@@ -220,4 +227,37 @@
         }
     }
     len
+}
+
+#[cfg(test)]
+mod tests {
+    use super::*;
+
+    #[test]
+    fn alloc_and_free_basic() {
+        unsafe {
+            let size = 64usize;
+            let align = 8usize;
+            let ptr = prim_rt_alloc(size, align);
+            assert!(!ptr.is_null());
+            // Touch memory to ensure it's writable
+            *ptr = 42;
+            prim_rt_free(ptr, size, align);
+        }
+    }
+}
+
+// C runtime entrypoint that calls into Prim's generated entry (`prim_main`).
+// Always present for production builds; hidden during Rust unit tests to avoid
+// multiple `main` definitions in the test harness.
+#[cfg(not(test))]
+#[unsafe(no_mangle)]
+pub extern "C" fn main(_argc: i32, _argv: *mut *mut u8) -> i32 {
+    unsafe {
+        unsafe extern "C" {
+            fn prim_main() -> i32;
+        }
+        // Safety: we trust codegen to export a correct `prim_main` symbol.
+        prim_main()
+    }
 }